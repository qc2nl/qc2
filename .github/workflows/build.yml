name: Python package

on:
  push:
    branches:
    - main
  pull_request:
    branches:
    - main

jobs:

  build:
    name: Build for (${{ matrix.python-version }}, ${{ matrix.os }})
    runs-on: ${{ matrix.os }}
    strategy:
      fail-fast: false
      matrix:
        os: ['ubuntu-latest', 'macos-latest'] #, 'windows-latest']
        python-version: ['3.8'] #['3.7', '3.8', '3.9', '3.10', '3.11']
    steps:
      - uses: actions/checkout@v3
      - name: Set up Python ${{ matrix.python-version }}
        uses: actions/setup-python@v3
        with:
          python-version: ${{ matrix.python-version }}
      - name: Python info
        shell: bash -l {0}
        run: |
          which python3
          python3 --version
      - name: Upgrade pip and install dependencies
        run: |
          python3 -m pip install --upgrade pip setuptools
          python3 -m pip install .[dev,publishing]
      - name: Setup GNU Fortran
        uses: modflowpy/install-gfortran-action@v1
      - name: Rose install for tests
        run: |
          git clone https://gitlab.com/quantum_rose/rose.git
          cd rose
          mkdir build
          cd build
          cmake ..
          make install
          cd ..
          cd bin/
          echo `pwd` >> $GITHUB_PATH
          cd ..
          cd ..
      - name: Path info
        run: |
<<<<<<< HEAD
          python3 -m pip install --upgrade pip setuptools
          python3 -m pip install .[dev,publishing]
      - name: Rose install for tests
        run: |
          git clone https://gitlab.com/quantum_rose/rose.git
          cd rose
          mkdir build
          cd build
          cmake ..
          make install
          cd ..
          cd bin/
          export PATH=`pwd`:$PATH
          cd ..
          cd ..
=======
          echo $PATH
>>>>>>> f8c178cf
      - name: Run unit tests
        run: pytest -v
      - name: Verify that we can build the package
        run: python3 setup.py sdist bdist_wheel<|MERGE_RESOLUTION|>--- conflicted
+++ resolved
@@ -50,25 +50,7 @@
           cd ..
       - name: Path info
         run: |
-<<<<<<< HEAD
-          python3 -m pip install --upgrade pip setuptools
-          python3 -m pip install .[dev,publishing]
-      - name: Rose install for tests
-        run: |
-          git clone https://gitlab.com/quantum_rose/rose.git
-          cd rose
-          mkdir build
-          cd build
-          cmake ..
-          make install
-          cd ..
-          cd bin/
-          export PATH=`pwd`:$PATH
-          cd ..
-          cd ..
-=======
           echo $PATH
->>>>>>> f8c178cf
       - name: Run unit tests
         run: pytest -v
       - name: Verify that we can build the package
