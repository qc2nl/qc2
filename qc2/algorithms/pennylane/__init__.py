--- conflicted
+++ resolved
@@ -3,16 +3,12 @@
 # handling package imports
 try:
     from .vqe import VQE  # noqa: F401
-<<<<<<< HEAD
     from .oo_vqe import OO_VQE  # noqa: F401
+    from .oo_vqe import oo_VQE  # noqa: F401
     from .sa_oo_vqe import SA_OO_VQE  # noqa: F401
-    __all__.append(['VQE', 'OO_VQE','SA_OO_VQE'])
-=======
-    from .oo_vqe import oo_VQE  # noqa: F401
     from .qpe import QPE  # noqa: F401
     from .iqpe import IQPE  # noqa: F401
-    __all__.append(['VQE', 'oo_VQE', 'QPE','IQPE'])
->>>>>>> 619cab69
+    __all__.append(['VQE', 'oo_VQE', 'QPE','IQPE','SA_OO_VQE'])
 
 except ImportError as err:
     raise ImportError(
