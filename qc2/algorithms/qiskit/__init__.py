"""qc2 algorithms package for qiskit."""
from .vqe import VQE
<<<<<<< HEAD
from .oo_vqe import OO_VQE
from .sa_oo_vqe import SA_OO_VQE

__all__ = [
    "VQE",
    "OO_VQE",
    "SA_OO_VQE"
=======
from .oo_vqe import oo_VQE
from .qpe import QPE
from .iqpe import IQPE

__all__ = [
    "VQE",
    "oo_VQE",
    "QPE",
    "IQPE"
>>>>>>> 619cab69
]<|MERGE_RESOLUTION|>--- conflicted
+++ resolved
@@ -1,22 +1,14 @@
 """qc2 algorithms package for qiskit."""
 from .vqe import VQE
-<<<<<<< HEAD
 from .oo_vqe import OO_VQE
 from .sa_oo_vqe import SA_OO_VQE
+from .qpe import QPE
+from .iqpe import IQPE
 
 __all__ = [
     "VQE",
     "OO_VQE",
     "SA_OO_VQE"
-=======
-from .oo_vqe import oo_VQE
-from .qpe import QPE
-from .iqpe import IQPE
-
-__all__ = [
-    "VQE",
-    "oo_VQE",
     "QPE",
     "IQPE"
->>>>>>> 619cab69
-]+]
